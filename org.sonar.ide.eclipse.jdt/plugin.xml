--- conflicted
+++ resolved
@@ -79,16 +79,16 @@
      	    class="org.sonar.ide.eclipse.internal.jdt.profiles.checkstyle.LineLengthCheckstyleConverter">
       </ruleconverter>
       <ruleconverter 
-<<<<<<< HEAD
      	    class="org.sonar.ide.eclipse.internal.jdt.profiles.checkstyle.UnusedImportsCheckstyleConverter">
       </ruleconverter>
       <ruleconverter 
-=======
->>>>>>> be0434f2
      	    class="org.sonar.ide.eclipse.internal.jdt.profiles.checkstyle.WhitespaceAfterCheckstyleConverter">
       </ruleconverter>
       <ruleconverter 
      	    class="org.sonar.ide.eclipse.internal.jdt.profiles.checkstyle.WhitespaceAroundCheckstyleConverter">
       </ruleconverter>
+      <ruleconverter 
+     	    class="org.sonar.ide.eclipse.internal.jdt.profiles.pmd.VariableNamingConventionsPmdConverter">
+      </ruleconverter>
    </extension>
    </plugin>