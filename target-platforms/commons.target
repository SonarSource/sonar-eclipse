<?xml version="1.0" encoding="UTF-8" standalone="no"?>
<?pde version="3.8"?>
<target name="sonarlint-eclipse-build-commons" sequenceNumber="4">
  <locations>
    <location includeAllPlatforms="false" includeConfigurePhase="false" includeMode="planner" includeSource="true" type="InstallableUnit">
      <unit id="org.slf4j.api" version="0.0.0"/>
      <repository location="https://download.eclipse.org/tools/orbit/downloads/drops/R20230531010532/repository/"/>
    </location>
	  <location includeDependencyDepth="none" includeDependencyScopes="compile" includeSource="true" missingManifest="error" type="Maven">
		  <dependencies>
			  <dependency>
				  <groupId>org.jetbrains.kotlin</groupId>
				  <artifactId>kotlin-osgi-bundle</artifactId>
				  <version>1.6.21</version>
				  <type>jar</type>
			  </dependency>
			  <dependency>
				  <groupId>org.sonarsource.sonarlint.core</groupId>
				  <artifactId>sonarlint-core-osgi</artifactId>
<<<<<<< HEAD
				  <version>9.5.0.76148</version>
=======
				  <version>9.5.0.76225</version>
>>>>>>> 4f2611ca
				  <type>jar</type>
			  </dependency>
		  </dependencies>
	  </location>
	  <location includeDependencyDepth="infinite" includeDependencyScopes="compile,runtime" includeSource="true" missingManifest="error" type="Maven">
		  <dependencies>
			  <dependency>
				  <groupId>org.assertj</groupId>
				  <artifactId>assertj-core</artifactId>
				  <version>3.24.2</version>
				  <type>jar</type>
			  </dependency>
			  <dependency>
				  <groupId>org.mockito</groupId>
				  <artifactId>mockito-core</artifactId>
				  <version>5.1.1</version>
				  <type>jar</type>
			  </dependency>
		  </dependencies>
	  </location>
  </locations>
</target><|MERGE_RESOLUTION|>--- conflicted
+++ resolved
@@ -17,11 +17,7 @@
 			  <dependency>
 				  <groupId>org.sonarsource.sonarlint.core</groupId>
 				  <artifactId>sonarlint-core-osgi</artifactId>
-<<<<<<< HEAD
-				  <version>9.5.0.76148</version>
-=======
 				  <version>9.5.0.76225</version>
->>>>>>> 4f2611ca
 				  <type>jar</type>
 			  </dependency>
 		  </dependencies>
