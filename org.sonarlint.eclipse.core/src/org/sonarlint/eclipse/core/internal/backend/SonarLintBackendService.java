/*
 * SonarLint for Eclipse
 * Copyright (C) 2015-2023 SonarSource SA
 * sonarlint@sonarsource.com
 *
 * This program is free software; you can redistribute it and/or
 * modify it under the terms of the GNU Lesser General Public
 * License as published by the Free Software Foundation; either
 * version 3 of the License, or (at your option) any later version.
 *
 * This program is distributed in the hope that it will be useful,
 * but WITHOUT ANY WARRANTY; without even the implied warranty of
 * MERCHANTABILITY or FITNESS FOR A PARTICULAR PURPOSE.  See the GNU
 * Lesser General Public License for more details.
 *
 * You should have received a copy of the GNU Lesser General Public License
 * along with this program; if not, write to the Free Software Foundation,
 * Inc., 51 Franklin Street, Fifth Floor, Boston, MA  02110-1301, USA.
 */
package org.sonarlint.eclipse.core.internal.backend;

import java.nio.file.Path;
import java.util.HashMap;
import java.util.Map;
import java.util.Set;
import java.util.concurrent.ExecutionException;
import java.util.concurrent.TimeUnit;
import java.util.concurrent.TimeoutException;
import org.eclipse.core.resources.ResourcesPlugin;
import org.eclipse.core.runtime.Platform;
import org.eclipse.jdt.annotation.Nullable;
import org.sonarlint.eclipse.core.SonarLintLogger;
import org.sonarlint.eclipse.core.internal.SonarLintCorePlugin;
import org.sonarlint.eclipse.core.internal.StoragePathManager;
<<<<<<< HEAD
import org.sonarlint.eclipse.core.internal.engine.connected.IConnectedEngineFacade;
import org.sonarlint.eclipse.core.internal.engine.connected.IConnectedEngineFacadeLifecycleListener;
=======
>>>>>>> d8bacbe6
import org.sonarlint.eclipse.core.internal.preferences.SonarLintGlobalConfiguration;
import org.sonarlint.eclipse.core.internal.utils.SonarLintUtils;
import org.sonarlint.eclipse.core.internal.vcs.VcsService;
import org.sonarlint.eclipse.core.resource.ISonarLintProject;
import org.sonarsource.sonarlint.core.SonarLintBackendImpl;
import org.sonarsource.sonarlint.core.clientapi.SonarLintBackend;
import org.sonarsource.sonarlint.core.clientapi.SonarLintClient;
import org.sonarsource.sonarlint.core.clientapi.backend.branch.DidChangeActiveSonarProjectBranchParams;
<<<<<<< HEAD
import org.sonarsource.sonarlint.core.clientapi.backend.connection.config.DidUpdateConnectionsParams;
import org.sonarsource.sonarlint.core.clientapi.backend.connection.config.SonarCloudConnectionConfigurationDto;
import org.sonarsource.sonarlint.core.clientapi.backend.connection.config.SonarQubeConnectionConfigurationDto;
=======
>>>>>>> d8bacbe6
import org.sonarsource.sonarlint.core.clientapi.backend.initialize.ClientInfoDto;
import org.sonarsource.sonarlint.core.clientapi.backend.initialize.FeatureFlagsDto;
import org.sonarsource.sonarlint.core.clientapi.backend.initialize.InitializeParams;
import org.sonarsource.sonarlint.core.clientapi.backend.rules.GetEffectiveRuleDetailsParams;
import org.sonarsource.sonarlint.core.clientapi.backend.rules.GetEffectiveRuleDetailsResponse;
import org.sonarsource.sonarlint.core.clientapi.backend.rules.GetStandaloneRuleDescriptionParams;
import org.sonarsource.sonarlint.core.clientapi.backend.rules.GetStandaloneRuleDescriptionResponse;
import org.sonarsource.sonarlint.core.commons.Language;

import static java.util.Objects.requireNonNull;
import static org.sonarlint.eclipse.core.internal.utils.StringUtils.defaultString;

public class SonarLintBackendService {

  private static final SonarLintBackendService INSTANCE = new SonarLintBackendService();

  @Nullable
  private static ConfigScopeSynchronizer configScopeSynchronizer;
  @Nullable
  private static ConnectionSynchronizer connectionSynchronizer;
  @Nullable
  private SonarLintBackend backend;

  public static SonarLintBackendService get() {
    return INSTANCE;
  }

<<<<<<< HEAD
  public void init(SonarLintClient client) {
=======
  public synchronized void init(SonarLintClient client) {
    if (backend != null) {
      throw new IllegalStateException("Backend is already initialized");
    }
>>>>>>> d8bacbe6

    SonarLintLogger.get().debug("Initializing SonarLint backend...");

    this.backend = new SonarLintBackendImpl(client);

    var embeddedPluginPaths = PluginPathHelper.getEmbeddedPluginPaths();
    embeddedPluginPaths.stream().forEach(p -> SonarLintLogger.get().debug("  - " + p));

    Map<String, Path> embeddedPlugins = new HashMap<>();
    embeddedPlugins.put(Language.JS.getPluginKey(), requireNonNull(PluginPathHelper.findEmbeddedJsPlugin(), "JS/TS plugin not found"));
    embeddedPlugins.put(Language.HTML.getPluginKey(), requireNonNull(PluginPathHelper.findEmbeddedHtmlPlugin(), "HTML plugin not found"));
    embeddedPlugins.put(Language.XML.getPluginKey(), requireNonNull(PluginPathHelper.findEmbeddedXmlPlugin(), "XML plugin not found"));
    embeddedPlugins.put(Language.SECRETS.getPluginKey(), requireNonNull(PluginPathHelper.findEmbeddedSecretsPlugin(), "Secrets plugin not found"));

    var sqConnections = ConnectionSynchronizer.buildSqConnectionDtos();
    var scConnections = ConnectionSynchronizer.buildScConnectionDtos();

    try {
      backend.initialize(new InitializeParams(
        new ClientInfoDto(getIdeName(), "eclipse", "SonarLint Eclipse " + SonarLintUtils.getPluginVersion()),
        new FeatureFlagsDto(true, true, true, true, false),
        StoragePathManager.getStorageDir(),
        StoragePathManager.getDefaultWorkDir(),
        Set.copyOf(embeddedPluginPaths),
        embeddedPlugins,
        SonarLintUtils.getEnabledLanguages(),
        SonarLintUtils.getEnabledLanguages(),
        sqConnections,
        scConnections,
        null,
<<<<<<< HEAD
        SonarLintGlobalConfiguration.buildStandaloneRulesConfig())).thenRun(() -> {
          SonarLintCorePlugin.getServersManager().addServerLifecycleListener(new IConnectedEngineFacadeLifecycleListener() {
            @Override
            public void connectionRemoved(IConnectedEngineFacade facade) {
              didUpdateConnections();
            }

            @Override
            public void connectionChanged(IConnectedEngineFacade facade) {
              didUpdateConnections();
            }

            @Override
            public void connectionAdded(IConnectedEngineFacade facade) {
              didUpdateConnections();
            }

            private void didUpdateConnections() {
              var sqConnections = buildSqConnectionDtos();
              var scConnections = buildScConnectionDtos();
              backend.getConnectionService().didUpdateConnections(new DidUpdateConnectionsParams(sqConnections, scConnections));
            }
          });

          ResourcesPlugin.getWorkspace().addResourceChangeListener(CONFIG_SCOPE_CHANGE_LISTENER);

          CONFIG_SCOPE_CHANGE_LISTENER.init();
        }).get();
=======
        SonarLintGlobalConfiguration.buildStandaloneRulesConfig())).get();
>>>>>>> d8bacbe6
    } catch (InterruptedException | ExecutionException e) {
      throw new IllegalStateException("Unable to initialize the SonarLint Backend", e);
    }
    connectionSynchronizer = new ConnectionSynchronizer(backend);
    SonarLintCorePlugin.getServersManager().addServerLifecycleListener(connectionSynchronizer);

    configScopeSynchronizer = new ConfigScopeSynchronizer(backend);
    ResourcesPlugin.getWorkspace().addResourceChangeListener(configScopeSynchronizer);

    VcsService.installBranchChangeListener();

    configScopeSynchronizer.init();

  }

  /** Provide the Backend with the information on a changed VCS branch for further actions, e.g. synchronizing with SQ / SC */
  public void branchChanged(ISonarLintProject project, String newActiveBranchName) {
    getBackend()
      .getSonarProjectBranchService()
      .didChangeActiveSonarProjectBranch(
        new DidChangeActiveSonarProjectBranchParams(ConfigScopeSynchronizer.getConfigScopeId(project), newActiveBranchName));
  }

  public SonarLintBackend getBackend() {
    return requireNonNull(backend, "SonarLintBackendService has not been initialized");
  }

  private static String getIdeName() {
    var ideName = "Eclipse";
    var product = Platform.getProduct();
    if (product != null) {
      ideName = defaultString(product.getName(), "Eclipse");
    }
    return ideName;
  }

  /** Get the rules details (global configuration) */
  public GetStandaloneRuleDescriptionResponse getStandaloneRuleDetails(String ruleKey) throws InterruptedException, ExecutionException {
    return getBackend()
      .getRulesService()
      .getStandaloneRuleDetails(new GetStandaloneRuleDescriptionParams(ruleKey))
      .get();
  }

  /** Get the rules details (project configuration, maybe connected mode) */
  public GetEffectiveRuleDetailsResponse getEffectiveRuleDetails(ISonarLintProject project, String ruleKey, @Nullable String contextKey)
    throws InterruptedException, ExecutionException {
    return getBackend()
      .getRulesService()
      .getEffectiveRuleDetails(new GetEffectiveRuleDetailsParams(ConfigScopeSynchronizer.getConfigScopeId(project), ruleKey, contextKey))
      .get();
  }

  public synchronized void stop() {
    VcsService.removeBranchChangeListener();
    if (configScopeSynchronizer != null) {
      ResourcesPlugin.getWorkspace().removeResourceChangeListener(configScopeSynchronizer);
      configScopeSynchronizer = null;
    }
    if (connectionSynchronizer != null) {
      SonarLintCorePlugin.getServersManager().removeServerLifecycleListener(connectionSynchronizer);
      connectionSynchronizer = null;
    }
    var backendLocalCopy = backend;
    backend = null;
    if (backendLocalCopy != null) {
      try {
        backendLocalCopy.shutdown().get(10, TimeUnit.SECONDS);
      } catch (ExecutionException | TimeoutException e) {
        Platform.getLog(SonarLintBackendService.class).error("Unable to stop the SonartLint backend", e);
      } catch (InterruptedException e) {
        Thread.currentThread().interrupt();
      } finally {
        backend = null;
      }
    }
  }

}<|MERGE_RESOLUTION|>--- conflicted
+++ resolved
@@ -32,11 +32,6 @@
 import org.sonarlint.eclipse.core.SonarLintLogger;
 import org.sonarlint.eclipse.core.internal.SonarLintCorePlugin;
 import org.sonarlint.eclipse.core.internal.StoragePathManager;
-<<<<<<< HEAD
-import org.sonarlint.eclipse.core.internal.engine.connected.IConnectedEngineFacade;
-import org.sonarlint.eclipse.core.internal.engine.connected.IConnectedEngineFacadeLifecycleListener;
-=======
->>>>>>> d8bacbe6
 import org.sonarlint.eclipse.core.internal.preferences.SonarLintGlobalConfiguration;
 import org.sonarlint.eclipse.core.internal.utils.SonarLintUtils;
 import org.sonarlint.eclipse.core.internal.vcs.VcsService;
@@ -45,12 +40,6 @@
 import org.sonarsource.sonarlint.core.clientapi.SonarLintBackend;
 import org.sonarsource.sonarlint.core.clientapi.SonarLintClient;
 import org.sonarsource.sonarlint.core.clientapi.backend.branch.DidChangeActiveSonarProjectBranchParams;
-<<<<<<< HEAD
-import org.sonarsource.sonarlint.core.clientapi.backend.connection.config.DidUpdateConnectionsParams;
-import org.sonarsource.sonarlint.core.clientapi.backend.connection.config.SonarCloudConnectionConfigurationDto;
-import org.sonarsource.sonarlint.core.clientapi.backend.connection.config.SonarQubeConnectionConfigurationDto;
-=======
->>>>>>> d8bacbe6
 import org.sonarsource.sonarlint.core.clientapi.backend.initialize.ClientInfoDto;
 import org.sonarsource.sonarlint.core.clientapi.backend.initialize.FeatureFlagsDto;
 import org.sonarsource.sonarlint.core.clientapi.backend.initialize.InitializeParams;
@@ -78,14 +67,10 @@
     return INSTANCE;
   }
 
-<<<<<<< HEAD
-  public void init(SonarLintClient client) {
-=======
   public synchronized void init(SonarLintClient client) {
     if (backend != null) {
       throw new IllegalStateException("Backend is already initialized");
     }
->>>>>>> d8bacbe6
 
     SonarLintLogger.get().debug("Initializing SonarLint backend...");
 
@@ -116,38 +101,7 @@
         sqConnections,
         scConnections,
         null,
-<<<<<<< HEAD
-        SonarLintGlobalConfiguration.buildStandaloneRulesConfig())).thenRun(() -> {
-          SonarLintCorePlugin.getServersManager().addServerLifecycleListener(new IConnectedEngineFacadeLifecycleListener() {
-            @Override
-            public void connectionRemoved(IConnectedEngineFacade facade) {
-              didUpdateConnections();
-            }
-
-            @Override
-            public void connectionChanged(IConnectedEngineFacade facade) {
-              didUpdateConnections();
-            }
-
-            @Override
-            public void connectionAdded(IConnectedEngineFacade facade) {
-              didUpdateConnections();
-            }
-
-            private void didUpdateConnections() {
-              var sqConnections = buildSqConnectionDtos();
-              var scConnections = buildScConnectionDtos();
-              backend.getConnectionService().didUpdateConnections(new DidUpdateConnectionsParams(sqConnections, scConnections));
-            }
-          });
-
-          ResourcesPlugin.getWorkspace().addResourceChangeListener(CONFIG_SCOPE_CHANGE_LISTENER);
-
-          CONFIG_SCOPE_CHANGE_LISTENER.init();
-        }).get();
-=======
         SonarLintGlobalConfiguration.buildStandaloneRulesConfig())).get();
->>>>>>> d8bacbe6
     } catch (InterruptedException | ExecutionException e) {
       throw new IllegalStateException("Unable to initialize the SonarLint Backend", e);
     }
